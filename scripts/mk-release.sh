#!/bin/bash
#
# Copyright 2022, Gerwin Klein, Régis Décamps, Steven Rowe
# SPDX-License-Identifier: BSD-3-Clause
#

# fail on error
set -e

<<<<<<< HEAD
VERSION="1.10.0-SNAPSHOT"
=======
VERSION="1.9.2"
>>>>>>> 2f9e778e
JFLEX_JAR="jflex-full-$VERSION.jar"

BASEDIR="$(cd "$(dirname "$0")" && pwd -P)"/..
MVN="$BASEDIR"/mvnw

GPG=gpg
KEY=20A847CE6AB7F5F3

printf "Clean checkout?  "
stat_results=$(git status -s)
if [ ! -z "$stat_results" ] ; then
  printf "NO!\n\n${stat_results}\nAborting.\n"
  exit 1
fi
echo "Yes."

echo "------[ Building docs ]"
cd "$BASEDIR"/docs
make

echo "------[ Cleaning jflex ]"
cd "$BASEDIR"/jflex
# we're on a clean checkout, but there can still be ignored files
git clean -fxd

# work from a clean copy
cd ..
mkdir -p release
rm -rf release/jflex-$VERSION
cp -a jflex release/jflex-$VERSION
cd release/jflex-$VERSION

echo "------[ Packaging jflex ]"
# make parent pom available
cp ../../pom.xml parent.xml
perl -pi -e "s|<relativePath>../pom.xml</relativePath>|<relativePath>parent.xml</relativePath>|" pom.xml

# build things
"$MVN" package

# main jar file
cp target/$JFLEX_JAR lib/
"$GPG" -ba -u $KEY lib/$JFLEX_JAR

# put generated sources into release, so those who want can bootstrap from source
mkdir src/generated
cp -r target/generated-sources/cup src/generated/
cp -r target/generated-sources/jflex src/generated/

# add generated docs
cp ../../docs/manual.html doc/
cp ../../docs/manual.pdf doc/
mkdir doc/fig
cp ../../docs/fig/jflex-black.png doc/fig/

"$MVN" clean
rm -f .gitignore

JFLEX_TAR=jflex-$VERSION.tar.gz
JFLEX_ZIP=jflex-$VERSION.zip

cd ..
rm -f $JFLEX_TAR $JFLEX_TAR.asc $JFLEX_TAR.sha1
tar cvzf $JFLEX_TAR jflex-$VERSION
"$GPG" -ba -u $KEY $JFLEX_TAR
shasum $JFLEX_TAR > $JFLEX_TAR.sha1

rm -f $JFLEX_ZIP $JFLEX_ZIP.asc $JFLEX_ZIP.sha1
zip -r $JFLEX_ZIP jflex-$VERSION
"$GPG" -ba -u $KEY $JFLEX_ZIP
shasum $JFLEX_ZIP > $JFLEX_ZIP.sha1

echo "------[ Release packages in $(PWD) ]"<|MERGE_RESOLUTION|>--- conflicted
+++ resolved
@@ -7,11 +7,7 @@
 # fail on error
 set -e
 
-<<<<<<< HEAD
-VERSION="1.10.0-SNAPSHOT"
-=======
-VERSION="1.9.2"
->>>>>>> 2f9e778e
+VERSION="1.10.1"
 JFLEX_JAR="jflex-full-$VERSION.jar"
 
 BASEDIR="$(cd "$(dirname "$0")" && pwd -P)"/..
@@ -82,6 +78,6 @@
 rm -f $JFLEX_ZIP $JFLEX_ZIP.asc $JFLEX_ZIP.sha1
 zip -r $JFLEX_ZIP jflex-$VERSION
 "$GPG" -ba -u $KEY $JFLEX_ZIP
-shasum $JFLEX_ZIP > $JFLEX_ZIP.sha1
+shasum $JFLEX_ZIP > $JFLEX_ZIP.zip.sha1
 
 echo "------[ Release packages in $(PWD) ]"