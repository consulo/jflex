#! /bin/bash
#
# Copyright 2020, Gerwin Klein, Régis Décamps, Steve Rowe
# SPDX-License-Identifier: BSD-3-Clause
#
#     JFlex start script
#
# if Java is not in your binary path, you need to supply its
# location in this script. The script automatically finds
# JFLEX_HOME when called directly, via binary path, or symbolic
# link.
#
# Site wide installation: simply make a symlink from e.g.
# /usr/bin/jflex to this script at its original position
#
#===================================================================
#
# configurables:

# path to the java interpreter
# TODO: Use JAVA_HOME
JAVA=java

# Version of JFlex to execute
<<<<<<< HEAD
JFLEX_VERSION=1.10.0-SNAPSHOT
=======
JFLEX_VERSION=1.9.2
>>>>>>> 2f9e778e

# end configurables
#
#===================================================================
#

# calculate true location

PRG="$0"

# If PRG is a symlink, trace it to the real home directory

while [ -L "$PRG" ]
do
    newprg=$(ls -l ${PRG})
    newprg=${newprg##*-> }
    [ ${newprg} = ${newprg#/} ] && newprg=${PRG%/*}/${newprg}
    PRG="$newprg"
done

PRG=${PRG%/*}
JFLEX_HOME=${PRG}/..

# --------------------------------------------------------------------

$JAVA -Xmx128m -jar "$JFLEX_HOME"/lib/jflex-full-${JFLEX_VERSION}.jar $@<|MERGE_RESOLUTION|>--- conflicted
+++ resolved
@@ -22,11 +22,7 @@
 JAVA=java
 
 # Version of JFlex to execute
-<<<<<<< HEAD
-JFLEX_VERSION=1.10.0-SNAPSHOT
-=======
-JFLEX_VERSION=1.9.2
->>>>>>> 2f9e778e
+JFLEX_VERSION=1.10.1
 
 # end configurables
 #
