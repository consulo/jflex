@echo off

REM Copyright 2020, Gerwin Klein, Régis Décamps, Steve Rowe
REM SPDX-License-Identifier: BSD-3-Clause
REM
REM Please adjust JFLEX_HOME and JFLEX_VERSION to suit your needs
REM (please do not add a trailing backslash)

if not defined JFLEX_HOME set JFLEX_HOME=C:\JFLEX
<<<<<<< HEAD
if not defined JFLEX_VERSION set JFLEX_VERSION=1.10.0-SNAPSHOT
=======
if not defined JFLEX_VERSION set JFLEX_VERSION=1.9.2
>>>>>>> 2f9e778e

java -Xmx128m -jar "%JFLEX_HOME%\lib\jflex-full-%JFLEX_VERSION%.jar" %*<|MERGE_RESOLUTION|>--- conflicted
+++ resolved
@@ -7,10 +7,6 @@
 REM (please do not add a trailing backslash)
 
 if not defined JFLEX_HOME set JFLEX_HOME=C:\JFLEX
-<<<<<<< HEAD
-if not defined JFLEX_VERSION set JFLEX_VERSION=1.10.0-SNAPSHOT
-=======
-if not defined JFLEX_VERSION set JFLEX_VERSION=1.9.2
->>>>>>> 2f9e778e
+if not defined JFLEX_VERSION set JFLEX_VERSION=1.10.1
 
 java -Xmx128m -jar "%JFLEX_HOME%\lib\jflex-full-%JFLEX_VERSION%.jar" %*