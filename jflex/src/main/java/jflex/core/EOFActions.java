/*
 * Copyright (C) 1998-2018  Gerwin Klein <lsf@jflex.de>
 * SPDX-License-Identifier: BSD-3-Clause
 */

package jflex.core;

import java.util.HashMap;
import java.util.List;
import java.util.Map;

/**
 * A simple table to store EOF actions for each lexical state.
 *
 * @author Gerwin Klein
<<<<<<< HEAD
 * @version JFlex 1.10.0-SNAPSHOT
=======
 * @version JFlex 1.9.2
>>>>>>> 2f9e778e
 */
public class EOFActions {

  /** maps lexical states to actions */
  private final Map<Integer, Action> actions = new HashMap<>();

  private Action defaultAction;
  private int numLexStates;

  /**
   * Sets the number of lexical states.
   *
   * @param num number of states.
   */
  public void setNumLexStates(int num) {
    numLexStates = num;
  }

  /**
   * Add.
   *
   * @param stateList a {@link java.util.List} object.
   * @param action a {@link Action} object.
   */
  public void add(List<Integer> stateList, Action action) {

    if (stateList != null && stateList.size() > 0) {
      for (Integer state : stateList) add(state, action);
    } else {
      defaultAction = action.getHigherPriority(defaultAction);

      for (int state = 0; state < numLexStates; state++) {
        if (actions.get(state) != null) {
          Action oldAction = actions.get(state);
          actions.put(state, oldAction.getHigherPriority(action));
        }
      }
    }
  }

  /**
   * Add.
   *
   * @param state a {@link java.lang.Integer} object.
   * @param action a {@link Action} object.
   */
  public void add(Integer state, Action action) {
    if (actions.get(state) == null) actions.put(state, action);
    else {
      Action oldAction = actions.get(state);
      actions.put(state, oldAction.getHigherPriority(action));
    }
  }

  public boolean isEOFAction(Object a) {
    if (a == defaultAction) return true;

    for (Action action : actions.values()) if (a == action) return true;

    return false;
  }

  /**
   * getAction.
   *
   * @param state a int.
   * @return a {@link Action} object.
   */
  public Action getAction(int state) {
    return actions.get(state);
  }

  /**
   * Returns the default action.
   *
   * @return a default {@link Action}.
   */
  public Action getDefault() {
    return defaultAction;
  }

  /**
   * Returns thenumber of {@link Action}s.
   *
   * @return number of actions.
   */
  public int numActions() {
    return actions.size();
  }
}<|MERGE_RESOLUTION|>--- conflicted
+++ resolved
@@ -13,11 +13,7 @@
  * A simple table to store EOF actions for each lexical state.
  *
  * @author Gerwin Klein
-<<<<<<< HEAD
- * @version JFlex 1.10.0-SNAPSHOT
-=======
- * @version JFlex 1.9.2
->>>>>>> 2f9e778e
+ * @version JFlex 1.10.1
  */
 public class EOFActions {
 
