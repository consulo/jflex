/*
 * Copyright (C) 1998-2018  Gerwin Klein <lsf@jflex.de>
 * SPDX-License-Identifier: BSD-3-Clause
 */

package jflex.core;

import jflex.logging.Out;

/**
 * Stores a regular expression from the rules section of a JFlex specification.
 *
 * <p>This class provides storage for one Object of content. It is used for all regular expressions
 * that are constructed from one object.
 *
 * <p>For instance: a* is new RegExp1(sym.STAR, 'a');
 *
 * @author Gerwin Klein
<<<<<<< HEAD
 * @version JFlex 1.10.0-SNAPSHOT
=======
 * @version JFlex 1.9.2
>>>>>>> 2f9e778e
 */
public class RegExp1 extends RegExp {

  /** The child of this expression node in the syntax tree of a regular expression. */
  Object content;

  /** true if this regexp was created from a dot/point (.) metachar */
  boolean isPoint;

  /**
   * Constructs a new regular expression with one child object.
   *
   * @param type a value from the cup generated class sym, defining the kind of this regular
   *     expression
   * @param content the child of this expression
   */
  public RegExp1(int type, Object content) {
    super(type);
    this.content = content;
  }

  @Override
  public String print(String tab) {
    if (content instanceof RegExp) {
      return tab
          + "type = "
          + typeName()
          + Out.NL
          + tab
          + "content :"
          + Out.NL
          + ((RegExp) content).print(tab + "  ");
    } else
      return tab
          + "type = "
          + typeName()
          + Out.NL
          + tab
          + "content :"
          + Out.NL
          + tab
          + "  "
          + content;
  }

  @Override
  public String toString() {
    return print("");
  }
}<|MERGE_RESOLUTION|>--- conflicted
+++ resolved
@@ -16,11 +16,7 @@
  * <p>For instance: a* is new RegExp1(sym.STAR, 'a');
  *
  * @author Gerwin Klein
-<<<<<<< HEAD
- * @version JFlex 1.10.0-SNAPSHOT
-=======
- * @version JFlex 1.9.2
->>>>>>> 2f9e778e
+ * @version JFlex 1.10.1
  */
 public class RegExp1 extends RegExp {
 
