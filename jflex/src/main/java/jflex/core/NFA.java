/*
 * Copyright (C) 1998-2018  Gerwin Klein <lsf@jflex.de>
 * SPDX-License-Identifier: BSD-3-Clause
 */
package jflex.core;

import java.io.File;
import java.io.FileOutputStream;
import java.io.IOException;
import java.io.OutputStreamWriter;
import java.io.PrintWriter;
import java.nio.charset.StandardCharsets;
import java.util.ArrayList;
import java.util.HashMap;
import java.util.List;
import java.util.Map;
import java.util.Objects;
import jflex.base.Build;
import jflex.base.IntPair;
import jflex.chars.Interval;
import jflex.core.unicode.CharClasses;
import jflex.core.unicode.IntCharSet;
import jflex.exceptions.GeneratorException;
import jflex.l10n.ErrorMessages;
import jflex.logging.Out;
import jflex.option.Options;
import jflex.state.StateSet;
import jflex.state.StateSetEnumerator;

/**
 * Non-deterministic finite automata representation in JFlex.
 *
 * <p>Contains algorithms RegExp → NFA.
 *
 * @author Gerwin Klein
<<<<<<< HEAD
 * @version JFlex 1.10.0-SNAPSHOT
=======
 * @version JFlex 1.9.2
>>>>>>> 2f9e778e
 */
public final class NFA {

  /**
   * table[current_state][next_char] is the set of states that can be reached from current_state
   * with an input next_char
   */
  private StateSet[][] table;

  /**
   * epsilon[current_state] is the set of states that can be reached from current_state via epsilon
   * edges
   */
  private StateSet[] epsilon;

  /** isFinal[state] == true <=> state is a final state of the NFA */
  private boolean[] isFinal;

  /**
   * action[current_state]: the action associated with the state current_state (null, if there is no
   * action for the state)
   */
  private Action[] action;

  /** the number of states in this NFA */
  private int numStates;

  /** the current maximum number of input characters */
  private final int numInput;

  /**
   * the number of lexical States. Lexical states have the indices 0..numLexStates-1 in the
   * transition table
   */
  private int numLexStates;

  /** estimated size of the NFA (before actual construction) */
  private final int estSize;

  private CharClasses classes;

  private LexScan scanner;
  private RegExps regExps;

  // will be reused by several methods (avoids excessive object creation)
  private final StateSetEnumerator states = new StateSetEnumerator();
  private final StateSet tempStateSet = new StateSet();

  /** Constructor for NFA. */
  public NFA(int numInput, int estSize) {
    this.numInput = numInput;
    this.estSize = estSize;
    numStates = 0;
    epsilon = new StateSet[estSize];
    action = new Action[estSize];
    isFinal = new boolean[estSize];
    table = new StateSet[estSize][numInput];
  }

  /**
   * Construct new NFA.
   *
   * <p>Assumes that lookahead cases and numbers are already resolved in RegExps.
   *
   * @see RegExps#checkLookAheads()
   * @param numInput a int.
   * @param scanner a {@link LexScan} object.
   * @param regExps a {@link RegExps} object.
   * @param macros a {@link Macros} object.
   * @param classes a {@link CharClasses} object.
   */
  public NFA(int numInput, LexScan scanner, RegExps regExps, Macros macros, CharClasses classes) {
    this(numInput, regExps.NFASize(macros) + 2 * scanner.states.number());

    this.scanner = scanner;
    this.regExps = regExps;
    this.classes = classes;

    numLexStates = scanner.states.number();

    // ensureCapacity assumes correctly set up numStates.
    int new_num = numEntryStates();
    ensureCapacity(new_num);
    numStates = new_num;
  }

  public StateSet epsilon(int i) {
    return epsilon[i];
  }

  public int numEntryStates() {
    return 2 * (numLexStates + regExps.gen_look_count);
  }

  public int numInput() {
    return numInput;
  }

  public int numLexStates() {
    return numLexStates;
  }

  public int numStates() {
    return numStates;
  }

  /** Returns the set of states that can be reached from currentState with an input nextChar. */
  public StateSet reachableStates(int currentState, int nextChar) {
    return table[currentState][nextChar];
  }

  public StateSetEnumerator states() {
    return states;
  }

  public StateSet tempStateSet() {
    return tempStateSet;
  }

  /**
   * Add a standalone rule that has minimum priority, fires a transition on all single input
   * characters and has a "print yytext" action.
   */
  public void addStandaloneRule() {
    int start = numStates;
    int end = numStates + 1;

    for (int c = 0; c < classes.getNumClasses(); c++) addTransition(start, c, end);

    for (int i = 0; i < numLexStates * 2; i++) addEpsilonTransition(i, start);

    action[end] = new Action("System.out.print(yytext());", Integer.MAX_VALUE);
    isFinal[end] = true;
  }

  /**
   * Add a regexp to this NFA.
   *
   * @param regExpNum the number of the regexp to add.
   */
  public void addRegExp(int regExpNum) {

    if (Build.DEBUG)
      Out.debug(
          "Adding nfa for regexp " + regExpNum + " :" + Out.NL + regExps.getRegExp(regExpNum));

    IntPair nfa = insertNFA(regExps.getRegExp(regExpNum));

    List<Integer> lexStates = regExps.getStates(regExpNum);

    if (lexStates.isEmpty()) lexStates = scanner.states.getInclusiveStates();

    for (Integer stateNum : lexStates) {
      if (!regExps.isBOL(regExpNum)) addEpsilonTransition(2 * stateNum, nfa.start());

      addEpsilonTransition(2 * stateNum + 1, nfa.start());
    }

    if (regExps.getLookAhead(regExpNum) != null) {
      Action a = regExps.getAction(regExpNum);

      if (a != null && a.lookAhead() == Action.Kind.FINITE_CHOICE) {
        insertLookAheadChoices(nfa.end(), a, regExps.getLookAhead(regExpNum));
        // remove the original action from the collection: it will never
        // be matched directly, only its copies will.
        scanner.actions.remove(a);
      } else {
        RegExp r1 = regExps.getRegExp(regExpNum);
        RegExp r2 = regExps.getLookAhead(regExpNum);

        IntPair look = insertNFA(r2);

        addEpsilonTransition(nfa.end(), look.start());

        action[look.end()] = a;
        isFinal[look.end()] = true;

        if (a != null && a.lookAhead() == Action.Kind.GENERAL_LOOK) {
          // base forward pass
          IntPair forward = insertNFA(r1);
          // lookahead backward pass
          IntPair backward = insertNFA(r2.rev());

          isFinal[forward.end()] = true;
          action[forward.end()] = new Action(Action.Kind.FORWARD_ACTION);

          isFinal[backward.end()] = true;
          action[backward.end()] = new Action(Action.Kind.BACKWARD_ACTION);

          int entry = 2 * (regExps.getLookEntry(regExpNum) + numLexStates);
          addEpsilonTransition(entry, forward.start());
          addEpsilonTransition(entry + 1, backward.start());

          a.setEntryState(entry);
        }
      }
    } else {
      action[nfa.end()] = regExps.getAction(regExpNum);
      isFinal[nfa.end()] = true;
    }
  }

  /**
   * Insert NFAs for the (finitely many) fixed length lookahead choices.
   *
   * @param lookAhead a lookahead of which isFiniteChoice is true
   * @param baseEnd the end state of the base expression NFA
   * @param a the action of the expression
   * @see SemCheck#isFiniteChoice(RegExp)
   */
  private void insertLookAheadChoices(int baseEnd, Action a, RegExp lookAhead) {
    if (lookAhead.type == sym.BAR) {
      RegExp2 r = (RegExp2) lookAhead;
      insertLookAheadChoices(baseEnd, a, r.r1);
      insertLookAheadChoices(baseEnd, a, r.r2);
    } else {
      int len = SemCheck.length(lookAhead);

      if (len >= 0) {
        // termination case
        IntPair look = insertNFA(lookAhead);

        addEpsilonTransition(baseEnd, look.start());

        Action x = a.copyChoice(len);
        action[look.end()] = x;
        isFinal[look.end()] = true;

        // add new copy to the collection of known actions such that
        // it can be checked for the NEVER_MATCH warning.
        scanner.actions.add(x);
      } else {
        // should never happen
        throw new RegExpException(lookAhead);
      }
    }
  }

  /**
   * Make sure the NFA can contain at least newNumStates states.
   *
   * @param newNumStates the minimum number of states.
   */
  private void ensureCapacity(int newNumStates) {
    int oldLength = epsilon.length;

    if (newNumStates < oldLength) return;

    int newStatesLength = Math.max(oldLength * 2, newNumStates);

    boolean[] newFinal = new boolean[newStatesLength];
    Action[] newAction = new Action[newStatesLength];
    StateSet[][] newTable = new StateSet[newStatesLength][numInput];
    StateSet[] newEpsilon = new StateSet[newStatesLength];

    System.arraycopy(isFinal, 0, newFinal, 0, numStates);
    System.arraycopy(action, 0, newAction, 0, numStates);
    System.arraycopy(epsilon, 0, newEpsilon, 0, numStates);
    System.arraycopy(table, 0, newTable, 0, numStates);

    isFinal = newFinal;
    action = newAction;
    epsilon = newEpsilon;
    table = newTable;
  }

  public void addTransition(int start, int input, int dest) {
    Out.debug("Adding transition (" + start + ", " + input + ", " + dest + ")");

    // Trying to insert a transition for a character that is not in the input
    // char set. Ignore it. This can happen for case insensitive matching.
    if (input == -1) return;

    int maxS = Math.max(start, dest) + 1;

    ensureCapacity(maxS);

    if (maxS > numStates) numStates = maxS;

    if (table[start][input] != null) table[start][input].addState(dest);
    else table[start][input] = new StateSet(estSize, dest);
  }

  public void addEpsilonTransition(int start, int dest) {
    int max = Math.max(start, dest) + 1;
    ensureCapacity(max);
    if (max > numStates) numStates = max;

    if (epsilon[start] != null) epsilon[start].addState(dest);
    else epsilon[start] = new StateSet(estSize, dest);
  }

  /**
   * Returns {@code true}, iff the specified set of states contains a final state.
   *
   * @param set the set of states that is tested for final states.
   */
  public boolean containsFinal(StateSet set) {
    states.reset(set);

    while (states.hasMoreElements()) if (isFinal[states.nextElement()]) return true;

    return false;
  }

  /**
   * Returns the action with highest priority in the specified set of states.
   *
   * @param set the set of states for which to determine the action
   */
  public Action getAction(StateSet set) {

    states.reset(set);

    Action maxAction = null;

    Out.debug("Determining action of : " + set);

    while (states.hasMoreElements()) {

      Action currentAction = action[states.nextElement()];

      if (currentAction != null) {
        if (maxAction == null) maxAction = currentAction;
        else maxAction = maxAction.getHigherPriority(currentAction);
      }
    }

    return maxAction;
  }

  /**
   * Calculates the epsilon closure for a specified set of states.
   *
   * <p>The epsilon closure for set a is the set of states that can be reached by epsilon edges from
   * a.
   *
   * @param startState the start state for the set of states to calculate the epsilon closure for
   * @return the epsilon closure of the specified set of states in this NFA
   */
  private StateSet closure(int startState) {

    // Out.debug("Calculating closure of "+set);

    StateSet notvisited = tempStateSet;
    StateSet closure = new StateSet(numStates, startState);

    notvisited.clear();
    notvisited.addState(startState);

    while (notvisited.containsElements()) {
      // Out.debug("closure is now "+closure);
      // Out.debug("notvisited is "+notvisited);
      int state = notvisited.getAndRemoveElement();
      // Out.debug("removed element "+state+" of "+notvisited);
      // Out.debug("epsilon[states] = "+epsilon[state]);
      notvisited.add(closure.complement(epsilon[state]));
      closure.add(epsilon[state]);
    }

    // Out.debug("Closure is : "+closure);

    return closure;
  }

  public void epsilonFill() {
    for (int i = 0; i < numStates; i++) {
      epsilon[i] = closure(i);
    }
  }

  /**
   * Calculates the set of states that can be reached from another set of states {@code start} with
   * an specified input character {@code input}
   *
   * @param start the set of states to start from
   * @param input the input character for which to search the next states
   * @return the set of states that are reached from {@code start</code> via <code>input}
   */
  private StateSet DFAEdge(StateSet start, int input) {
    // Out.debug(String.format("Calculating DFAEdge for state set "+start+" and input U+04X"),
    // input);

    tempStateSet.clear();

    states.reset(start);
    while (states.hasMoreElements()) tempStateSet.add(table[states.nextElement()][input]);

    StateSet result = new StateSet(tempStateSet);

    states.reset(tempStateSet);
    while (states.hasMoreElements()) result.add(epsilon[states.nextElement()]);

    // Out.debug("DFAEdge is : "+result);

    return result;
  }

  public void dumpTable() {
    Out.dump(toString());
  }

  @Override
  public String toString() {
    StringBuilder result = new StringBuilder();

    for (int i = 0; i < numStates; i++) {
      result.append("State");
      if (isFinal[i]) {
        result.append("[FINAL");
        String l = action[i].lookString();
        if (!Objects.equals(l, "")) {
          result.append(", ");
          result.append(l);
        }
        result.append("]");
      }
      result.append(" ").append(i).append(Out.NL);

      for (int input = 0; input < numInput; input++) {
        if (table[i][input] != null && table[i][input].containsElements())
          result
              .append("  with ")
              .append(input)
              .append(" in ")
              .append(table[i][input])
              .append(Out.NL);
      }

      if (epsilon[i] != null && epsilon[i].containsElements())
        result.append("  with epsilon in ").append(epsilon[i]).append(Out.NL);
    }

    return result.toString();
  }

  public void writeDot(File file) {
    try {
      PrintWriter writer =
          new PrintWriter(
              new OutputStreamWriter(new FileOutputStream(file), StandardCharsets.UTF_8));
      writer.println(dotFormat());
      writer.close();
    } catch (IOException e) {
      Out.error(ErrorMessages.FILE_WRITE, file);
      throw new GeneratorException(e);
    }
  }

  public String dotFormat() {
    StringBuilder result = new StringBuilder();

    result.append("digraph NFA {").append(Out.NL);
    result.append("rankdir = LR").append(Out.NL);

    for (int i = 0; i < numStates; i++) {
      if (isFinal[i]) {
        result.append(i);
        result.append(" [shape = doublecircle]");
        result.append(Out.NL);
      }
    }

    for (int i = 0; i < numStates; i++) {
      for (int input = 0; input < numInput; input++) {
        if (table[i][input] != null) {
          for (int s : table[i][input]) {
            result.append(i).append(" -> ").append(s);
            result
                .append(" [label=\"")
                .append(classes.toString(input))
                .append("\"]")
                .append(Out.NL);
          }
        }
      }
      if (epsilon[i] != null) {
        for (int s : epsilon[i]) {
          result.append(i).append(" -> ").append(s).append(" [style=dotted]").append(Out.NL);
        }
      }
    }

    result.append("}").append(Out.NL);

    return result.toString();
  }

  // -----------------------------------------------------------------------
  // Functions for constructing NFAs out of regular expressions.

  private void insertLetterNFA(boolean caseless, int ch, int start, int end) {
    if (caseless) {
      IntCharSet set = IntCharSet.ofCharacter(ch);
      IntCharSet caselessSet = set.getCaseless(scanner.getUnicodeProperties());
      for (Interval interval : caselessSet.getIntervals()) {
        for (int elem = interval.start; elem <= interval.end; ++elem) {
          addTransition(start, classes.getClassCode(elem), end);
        }
      }
    } else {
      addTransition(start, classes.getClassCode(ch), end);
    }
  }

  private IntPair insertStringNFA(boolean caseless, String str) {
    int start = numStates;
    int i = 0;
    for (int pos = 0; pos < str.length(); ++i) {
      int ch = str.codePointAt(pos);
      if (caseless) {
        IntCharSet set = IntCharSet.ofCharacter(ch);
        IntCharSet caselessSet = set.getCaseless(scanner.getUnicodeProperties());
        for (Interval interval : caselessSet.getIntervals()) {
          for (int elem = interval.start; elem <= interval.end; ++elem) {
            addTransition(i + start, classes.getClassCode(elem), i + start + 1);
          }
        }
      } else {
        addTransition(i + start, classes.getClassCode(ch), i + start + 1);
      }
      pos += Character.charCount(ch);
    }

    return IntPair.create(start, i + start);
  }

  private void insertClassNFA(IntCharSet set, int start, int end) {
    for (int aCl : classes.getClassCodes(set, false)) {
      addTransition(start, aCl, end);
    }
  }

  /**
   * Constructs an NFA accepting the complement of the language of a given NFA.
   *
   * <p>Converts the NFA into a DFA, then negates that DFA. Exponential state blowup possible and
   * common.
   *
   * @param nfa the NFA to construct the complement for.
   * @return a pair of integers denoting the index of start and end state of the complement NFA.
   */
  private IntPair complement(IntPair nfa) {

    if (Build.DEBUG) {
      Out.debug("complement for " + nfa);
      Out.debug("NFA is :" + Out.NL + this);
    }

    int dfaStart = nfa.end() + 1;

    epsilonFill();

    Map<StateSet, Integer> dfaStates = new HashMap<>(numStates);
    List<StateSet> dfaList = new ArrayList<>(numStates);

    int numDFAStates = 0;
    int currentDFAState = 0;

    StateSet currentState, newState;

    newState = epsilon[nfa.start()];
    dfaStates.put(newState, numDFAStates);
    dfaList.add(newState);

    if (Build.DEBUG) {
      Out.debug(
          "pos DFA start state is :"
              + Out.NL
              + dfaStates
              + Out.NL
              + Out.NL
              + "ordered :"
              + Out.NL
              + dfaList);
    }

    while (currentDFAState <= numDFAStates) {

      currentState = dfaList.get(currentDFAState);

      for (int input = 0; input < numInput; input++) {
        newState = DFAEdge(currentState, input);

        if (newState.containsElements()) {

          // Out.debug("DFAEdge for input "+(int)input+" and state set "+currentState+" is
          // "+newState);

          // Out.debug("Looking for state set "+newState);
          Integer nextDFAState = dfaStates.get(newState);

          if (nextDFAState != null) {
            // Out.debug("FOUND!");
            addTransition(dfaStart + currentDFAState, input, dfaStart + nextDFAState);
          } else {
            if (Options.dump) {
              Out.print("+");
              // Out.debug("NOT FOUND!");
              // Out.debug("Table was "+dfaStates);
            }
            numDFAStates++;

            dfaStates.put(newState, numDFAStates);
            dfaList.add(newState);

            addTransition(dfaStart + currentDFAState, input, dfaStart + numDFAStates);
          }
        }
      }

      currentDFAState++;
    }

    // We have a dfa accepting the positive regexp.

    // Now the complement:
    if (Build.DEBUG) {
      Out.debug("dfa finished, nfa is now :" + Out.NL + this);
    }

    int start = dfaStart + numDFAStates + 1;
    int error = dfaStart + numDFAStates + 2;
    int end = dfaStart + numDFAStates + 3;

    addEpsilonTransition(start, dfaStart);

    for (int i = 0; i < numInput; i++) addTransition(error, i, error);

    addEpsilonTransition(error, end);

    for (int s = 0; s <= numDFAStates; s++) {
      currentState = dfaList.get(s);

      currentDFAState = dfaStart + s;

      // if it was not a final state, it is now in the complement
      if (!currentState.hasElement(nfa.end())) addEpsilonTransition(currentDFAState, end);

      // all inputs not present (formerly leading to an implicit error)
      // now lead to an explicit (final) state accepting everything.
      for (int i = 0; i < numInput; i++)
        if (table[currentDFAState][i] == null) addTransition(currentDFAState, i, error);
    }

    // eliminate transitions that cannot reach final states
    removeDead(dfaStart, end);

    if (Build.DEBUG) {
      Out.debug("complement finished, nfa (" + start + "," + end + ") is now :" + this);
    }
    return IntPair.create(start, end);
  }

  /**
   * Find all states from (numerically) {@code start} to @{@code end} that (transitively) cannot
   * reach reach {@code end}, and remove the transitions leading to those states.
   *
   * <p>After a complement operation, there may be dead states left over in the NFA, which could
   * lead the scanning engine into a situation where it is trying to perform lookahead even though
   * no final state can ever be reached.
   *
   * <p>Precondition: all states that potentially lead to {@code end} are within the interval @{code
   * [start,end]}. This is satisfied by DFA generation in the complement operation.
   *
   * <p>Precondition: end state has no outgoing transitions
   *
   * @param start the first state from which to compute live states
   * @param end the state that if it can be reached makes a state live
   * @see NFA#complement(IntPair)
   */
  private void removeDead(int start, int end) {
    if (Build.DEBUG) {
      Out.debug("removeDead (" + start + "," + end + ") " + Out.NL + this);
    }

    StateSet notvisited = tempStateSet;
    StateSet reachable = new StateSet(numStates, start);

    notvisited.clear();
    notvisited.addState(start);

    while (notvisited.containsElements()) {
      int state = notvisited.getAndRemoveElement();
      notvisited.add(reachable.complement(epsilon[state]));
      reachable.add(epsilon[state]);
      for (int i = 0; i < numInput; i++) {
        notvisited.add(reachable.complement(table[state][i]));
        reachable.add(table[state][i]);
      }
    }

    if (Build.DEBUG) {
      Out.debug("reachable states " + reachable);
    }

    StateSet live = new StateSet(numStates, end);
    boolean changed = true;

    // compute all live states
    while (changed) {
      changed = false;
      Out.debug("live: " + live);
      StateSet complement = live.complement(reachable);
      if (complement == null) throw new GeneratorException(new NullPointerException(), true);
      for (int s : complement) {
        for (int i = 0; i < numInput; i++) {
          if (table[s][i] != null) {
            for (int state : table[s][i]) {
              if (live.hasElement(state)) {
                changed = true;
                live.addState(s);
              }
            }
          }
        }
        if (epsilon[s] != null) {
          for (int state : epsilon[s]) {
            if (live.hasElement(state)) {
              changed = true;
              live.addState(s);
            }
          }
        }
      }
    }

    if (Build.DEBUG) {
      Out.debug("live states: " + live);
    }

    // now remove all transitions to non-live states (unless everything is live)
    if (!reachable.equals(live)) {
      for (int s : reachable) {
        for (int i = 0; i < numInput; i++) if (table[s][i] != null) table[s][i].intersect(live);
        if (epsilon[s] != null) epsilon[s].intersect(live);
      }
    }

    if (Build.DEBUG) {
      Out.debug("Removed dead states " + Out.NL + this);
    }
  }

  /**
   * Constructs a two state NFA for char class regexps, such that the NFA has
   *
   * <ul>
   *   <li>exactly one start state,
   *   <li>exactly one end state,
   *   <li>no transitions leading out of the end state,
   *   <li>no transitions leading into the start state.
   * </ul>
   *
   * <p>Assumes that regExp.isCharClass(macros) == true
   *
   * @param regExp the regular expression to construct the NFA for
   */
  private void insertCCLNFA(RegExp regExp, int start, int end) {
    switch (regExp.type) {
      case sym.BAR:
        RegExp2 r = (RegExp2) regExp;
        insertCCLNFA(r.r1, start, end);
        insertCCLNFA(r.r2, start, end);
        return;

      case sym.PRIMCLASS:
        insertClassNFA((IntCharSet) ((RegExp1) regExp).content, start, end);
        return;

      case sym.CHAR:
        insertLetterNFA(false, (Integer) ((RegExp1) regExp).content, start, end);
        return;

      case sym.CHAR_I:
        insertLetterNFA(true, (Integer) ((RegExp1) regExp).content, start, end);
        return;

      default:
        throw new RegExpException(regExp);
    }
  }

  /**
   * Constructs an NFA for regExp such that the NFA has
   *
   * <p>exactly one start state, exactly one end state, no transitions leading out of the end state
   * no transitions leading into the start state
   *
   * @param regExp the regular expression to construct the NFA for
   * @return a pair of integers denoting the index of start and end state of the NFA.
   */
  public IntPair insertNFA(RegExp regExp) {

    IntPair nfa1, nfa2;
    int start, end;
    RegExp2 r;

    if (Build.DEBUG) {
      Out.debug("Inserting RegExp : " + regExp);
    }

    if (regExp.isCharClass()) {
      start = numStates;
      end = numStates + 1;

      ensureCapacity(end + 1);
      numStates = end + 1;

      insertCCLNFA(regExp, start, end);

      return IntPair.create(start, end);
    }

    switch (regExp.type) {
      case sym.BAR:
        r = (RegExp2) regExp;

        nfa1 = insertNFA(r.r1);
        nfa2 = insertNFA(r.r2);

        start = nfa2.end() + 1;
        end = nfa2.end() + 2;

        addEpsilonTransition(start, nfa1.start());
        addEpsilonTransition(start, nfa2.start());
        addEpsilonTransition(nfa1.end(), end);
        addEpsilonTransition(nfa2.end(), end);

        return IntPair.create(start, end);

      case sym.CONCAT:
        r = (RegExp2) regExp;

        nfa1 = insertNFA(r.r1);
        nfa2 = insertNFA(r.r2);

        addEpsilonTransition(nfa1.end(), nfa2.start());

        return IntPair.create(nfa1.start(), nfa2.end());

      case sym.STAR:
        nfa1 = insertNFA((RegExp) ((RegExp1) regExp).content);

        start = nfa1.end() + 1;
        end = nfa1.end() + 2;

        addEpsilonTransition(nfa1.end(), end);
        addEpsilonTransition(start, nfa1.start());

        addEpsilonTransition(start, end);
        addEpsilonTransition(nfa1.end(), nfa1.start());

        return IntPair.create(start, end);

      case sym.PLUS:
        nfa1 = insertNFA((RegExp) ((RegExp1) regExp).content);

        start = nfa1.end() + 1;
        end = nfa1.end() + 2;

        addEpsilonTransition(nfa1.end(), end);
        addEpsilonTransition(start, nfa1.start());

        addEpsilonTransition(nfa1.end(), nfa1.start());

        return IntPair.create(start, end);

      case sym.QUESTION:
        nfa1 = insertNFA((RegExp) ((RegExp1) regExp).content);

        addEpsilonTransition(nfa1.start(), nfa1.end());

        return IntPair.create(nfa1.start(), nfa1.end());

      case sym.BANG:
        return complement(insertNFA((RegExp) ((RegExp1) regExp).content));

      case sym.TILDE:
        return insertNFA(regExp.resolveTilde());

      case sym.STRING:
        return insertStringNFA(false, (String) ((RegExp1) regExp).content);

      case sym.STRING_I:
        return insertStringNFA(true, (String) ((RegExp1) regExp).content);

      default:
        throw new RegExpException(regExp);
    }
  }
}<|MERGE_RESOLUTION|>--- conflicted
+++ resolved
@@ -33,11 +33,7 @@
  * <p>Contains algorithms RegExp → NFA.
  *
  * @author Gerwin Klein
-<<<<<<< HEAD
- * @version JFlex 1.10.0-SNAPSHOT
-=======
- * @version JFlex 1.9.2
->>>>>>> 2f9e778e
+ * @version JFlex 1.10.1
  */
 public final class NFA {
 
