--- conflicted
+++ resolved
@@ -12,11 +12,7 @@
  * Performs simple semantic analysis on regular expressions.
  *
  * @author Gerwin Klein
-<<<<<<< HEAD
- * @version JFlex 1.10.0-SNAPSHOT
-=======
- * @version JFlex 1.9.2
->>>>>>> 2f9e778e
+ * @version JFlex 1.10.1
  */
 public final class SemCheck {
 
