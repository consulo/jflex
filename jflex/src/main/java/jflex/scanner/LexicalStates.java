/*
 * Copyright (C) 1998-2018  Gerwin Klein <lsf@jflex.de>
 * SPDX-License-Identifier: BSD-3-Clause
 */

package jflex.scanner;

import java.util.ArrayList;
import java.util.LinkedHashMap;
import java.util.List;
import java.util.Map;
import java.util.Set;

/**
 * Simple symbol table, mapping lexical state names to integers.
 *
 * @author Gerwin Klein
<<<<<<< HEAD
 * @version JFlex 1.10.0-SNAPSHOT
=======
 * @version JFlex 1.9.2
>>>>>>> 2f9e778e
 */
public class LexicalStates {

  /** maps state name to state number */
  Map<String, Integer> states;

  /** codes of inclusive states (subset of states) */
  List<Integer> inclusive;

  /** number of declared states */
  int numStates;

  /** Constructs a new lexical state symbol table. */
  public LexicalStates() {
    states = new LinkedHashMap<>();
    inclusive = new ArrayList<>();
  }

  /**
   * Inserts a new state declaration.
   *
   * @param name a {@link java.lang.String} object.
   * @param is_inclusive a boolean.
   */
  public void insert(String name, boolean is_inclusive) {
    if (states.containsKey(name)) return;

    Integer code = numStates++;
    states.put(name, code);

    if (is_inclusive) inclusive.add(code);
  }

  /**
   * Returns the number (code) of a declared state, {@code null} if no such state has been declared.
   *
   * @param name a {@link java.lang.String} object.
   * @return a {@link java.lang.Integer} object.
   */
  public Integer getNumber(String name) {
    return states.get(name);
  }

  /**
   * Returns the number of declared states.
   *
   * @return the number of declared states.
   */
  public int number() {
    return numStates;
  }

  /**
   * Returns the names of all states.
   *
   * @return the names of all states.
   */
  public Set<String> names() {
    return states.keySet();
  }

  /**
   * Returns the code of all inclusive states.
   *
   * @return the code of all inclusive states.
   */
  public List<Integer> getInclusiveStates() {
    return inclusive;
  }
}<|MERGE_RESOLUTION|>--- conflicted
+++ resolved
@@ -15,11 +15,7 @@
  * Simple symbol table, mapping lexical state names to integers.
  *
  * @author Gerwin Klein
-<<<<<<< HEAD
- * @version JFlex 1.10.0-SNAPSHOT
-=======
- * @version JFlex 1.9.2
->>>>>>> 2f9e778e
+ * @version JFlex 1.10.0
  */
 public class LexicalStates {
 
