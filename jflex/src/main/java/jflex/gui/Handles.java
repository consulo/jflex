--- conflicted
+++ resolved
@@ -9,11 +9,7 @@
  * Constants used for GridLayout
  *
  * @author Gerwin Klein
-<<<<<<< HEAD
- * @version JFlex 1.10.0-SNAPSHOT
-=======
- * @version JFlex 1.9.2
->>>>>>> 2f9e778e
+ * @version JFlex 1.10.1
  */
 public interface Handles {
 
