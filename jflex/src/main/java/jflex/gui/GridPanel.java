--- conflicted
+++ resolved
@@ -17,11 +17,7 @@
  * Grid layout manager like GridLayout but with predefinable grid size.
  *
  * @author Gerwin Klein
-<<<<<<< HEAD
- * @version JFlex 1.10.0-SNAPSHOT
-=======
- * @version JFlex 1.9.2
->>>>>>> 2f9e778e
+ * @version JFlex 1.10.1
  */
 public class GridPanel extends Panel {
 
