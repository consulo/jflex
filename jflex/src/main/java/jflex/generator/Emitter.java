--- conflicted
+++ resolved
@@ -29,11 +29,7 @@
  * <p>Table compression, String packing etc. is also done here.
  *
  * @author Gerwin Klein
-<<<<<<< HEAD
- * @version JFlex 1.10.0-SNAPSHOT
-=======
- * @version JFlex 1.9.2
->>>>>>> 2f9e778e
+ * @version JFlex 1.10.1
  */
 public final class Emitter extends IEmitter {
   // bit masks for state attributes
@@ -1433,40 +1429,40 @@
 
     emitCMapAccess();
 
-    skel.emitNext(); // 6
-
-    emitScanError();
-
-    skel.emitNext(); // 9
-
-    emitDoEOF();
-
-    skel.emitNext(); // 10
-
-    emitLexFunctHeader(functionName);
-
-    emitNextInput();
-
-    emitGetRowMapNext();
-
-    skel.emitNext(); // 17
-
-    emitEOFVal();
-
-    skel.emitNext(); // 18
-
-    emitActions();
-
-    skel.emitNext(); // 19
-
-    emitNoMatch();
-
-    skel.emitNext(); // 20
-
-    emitMain(functionName);
-
-    skel.emitNext(); // 21
-
-    out.close();
+      skel.emitNext(); // 6
+
+      emitScanError();
+
+      skel.emitNext(); // 9
+
+      emitDoEOF();
+
+      skel.emitNext(); // 10
+
+      emitLexFunctHeader(functionName);
+
+      emitNextInput();
+
+      emitGetRowMapNext();
+
+      skel.emitNext(); // 17
+
+      emitEOFVal();
+
+      skel.emitNext(); // 18
+
+      emitActions();
+
+      skel.emitNext(); // 19
+
+      emitNoMatch();
+
+      skel.emitNext(); // 20
+
+      emitMain(functionName);
+
+      skel.emitNext(); // 21
+
+      out.close();
   }
 }