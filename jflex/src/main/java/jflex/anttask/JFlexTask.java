--- conflicted
+++ resolved
@@ -26,11 +26,7 @@
  * JFlex ant task.
  *
  * @author Rafal Mantiuk
-<<<<<<< HEAD
- * @version JFlex 1.10.0-SNAPSHOT
-=======
- * @version JFlex 1.9.2
->>>>>>> 2f9e778e
+ * @version JFlex 1.10.1
  */
 public class JFlexTask extends Task {
   private static final Pattern PACKAGE_PATTERN = Pattern.compile("package\\s+(\\S+)\\s*;");
