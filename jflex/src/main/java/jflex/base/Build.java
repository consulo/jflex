--- conflicted
+++ resolved
@@ -8,11 +8,7 @@
 public class Build {
 
   /** Current JFlex version */
-<<<<<<< HEAD
-  public static final String VERSION = "1.10.0-SNAPSHOT";
-=======
-  public static final String VERSION = "1.9.2";
->>>>>>> 2f9e778e
+  public static final String VERSION = "1.10.1";
 
   /** If true, additional verbose debug information is produced. This is a compile time option. */
   public static final boolean DEBUG = false;
