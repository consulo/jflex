--- conflicted
+++ resolved
@@ -24,11 +24,7 @@
  * Property-based tests for {@link StateSet}
  *
  * @author Gerwin Klein
-<<<<<<< HEAD
- * @version JFlex 1.10.0-SNAPSHOT
-=======
- * @version JFlex 1.9.2
->>>>>>> 2f9e778e
+ * @version JFlex 1.10.1
  * @see StateSet
  */
 @RunWith(JUnitQuickcheck.class)
