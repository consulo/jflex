--- conflicted
+++ resolved
@@ -17,11 +17,7 @@
  * Generator for random {@link CharClasses} instances.
  *
  * @author Gerwin Klein
-<<<<<<< HEAD
- * @version JFlex 1.10.0-SNAPSHOT
-=======
- * @version JFlex 1.9.2
->>>>>>> 2f9e778e
+ * @version JFlex 1.10.1
  * @see CharClasses
  */
 public class CharClassesGen extends Generator<CharClasses> {
