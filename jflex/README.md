--- conflicted
+++ resolved
@@ -8,11 +8,7 @@
 This directory contains JFlex, a fast scanner generator for Java.
 
 To run JFlex, run `bin/jflex` from the command line or double click on the
-<<<<<<< HEAD
-jflex-full-1.10.0-SNAPSHOT.jar file in the `lib/` directory.
-=======
-jflex-full-1.9.2.jar file in the `lib/` directory.
->>>>>>> 2f9e778e
+jflex-full-1.10.1.jar file in the `lib/` directory.
 
 See the manual in `doc/` or the website at <http://jflex.de> for more
 information and for how to get started.
