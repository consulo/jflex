<?xml version="1.0"?>
<!--
  Copyright 2020, Gerwin Klein, Régis Décamps, Steve Rowe
  SPDX-License-Identifier: BSD-3-Clause
-->
<project xmlns="http://maven.apache.org/POM/4.0.0" xmlns:xsi="http://www.w3.org/2001/XMLSchema-instance" xsi:schemaLocation="http://maven.apache.org/POM/4.0.0 http://maven.apache.org/maven-v4_0_0.xsd">
  <modelVersion>4.0.0</modelVersion>
  <groupId>de.flex.examples</groupId>
  <artifactId>cup-lcalc</artifactId>
  <version>1.0</version>
  <name>A scanner for a calculator.</name>
  <description>This
    example comes from a short article series in the Linux Gazette
    by Richard A. Sevenich and Christopher Lopes,
    titled Compiler Construction Tools.</description>
  <dependencies>
    <dependency>
      <groupId>junit</groupId>
      <artifactId>junit</artifactId>
      <version>4.13.1</version>
      <scope>test</scope>
    </dependency>
    <dependency>
      <groupId>com.google.truth</groupId>
      <artifactId>truth</artifactId>
      <version>1.1</version>
      <scope>test</scope>
    </dependency>
    <dependency>
      <groupId>com.github.vbmacher</groupId>
      <artifactId>java-cup-runtime</artifactId>
      <version>11b-20160615</version>
    </dependency>
  </dependencies>
  <build>
    <plugins>
      <plugin>
        <groupId>org.apache.maven.plugins</groupId>
        <artifactId>maven-compiler-plugin</artifactId>
        <version>3.8.0</version>
        <configuration>
          <source>1.8</source>
          <target>1.8</target>
        </configuration>
      </plugin>
      <plugin>
        <groupId>org.jetbrains.intellij.deps.jflex</groupId>
        <artifactId>jflex-maven-plugin</artifactId>
<<<<<<< HEAD
        <version>1.10.0-SNAPSHOT</version>
=======
        <version>1.9.2</version>
>>>>>>> 2f9e778e
        <executions>
          <execution>
            <goals>
              <goal>generate</goal>
            </goals>
            <configuration>
            </configuration>
          </execution>
        </executions>
      </plugin>
      <plugin>
        <groupId>org.jetbrains.intellij.deps.jflex</groupId>
        <artifactId>cup-maven-plugin</artifactId>
        <version>1.2</version>
        <executions>
          <execution>
            <goals>
              <goal>generate</goal>
            </goals>
            <configuration>
            </configuration>
          </execution>
        </executions>
        <configuration>
          <!-- By default runs:
          cup -destdir target/generated-sources/cup -parser parser -symbols sym src/main/cup/ycalc.cup -->
        </configuration>
      </plugin>
      <!-- Build an Uberjar -->
      <plugin>
        <groupId>org.apache.maven.plugins</groupId>
        <artifactId>maven-shade-plugin</artifactId>
        <version>3.2.0</version>
        <executions>
          <execution>
            <phase>package</phase>
            <goals>
              <goal>shade</goal>
            </goals>
            <configuration>
              <finalName>${project.artifactId}-full-${project.version}</finalName>
              <transformers>
                <transformer implementation="org.apache.maven.plugins.shade.resource.ManifestResourceTransformer">
                  <mainClass>Main</mainClass>
                </transformer>
              </transformers>
              <artifactSet>
                <includes>
                  <include>com.github.vbmacher:java-cup-runtime</include>
                </includes>
              </artifactSet>
            </configuration>
          </execution>
        </executions>
      </plugin>
    </plugins>
  </build>
  <properties>
    <project.build.sourceEncoding>UTF-8</project.build.sourceEncoding>
  </properties>
</project><|MERGE_RESOLUTION|>--- conflicted
+++ resolved
@@ -46,11 +46,7 @@
       <plugin>
         <groupId>org.jetbrains.intellij.deps.jflex</groupId>
         <artifactId>jflex-maven-plugin</artifactId>
-<<<<<<< HEAD
-        <version>1.10.0-SNAPSHOT</version>
-=======
-        <version>1.9.2</version>
->>>>>>> 2f9e778e
+        <version>1.10.1</version>
         <executions>
           <execution>
             <goals>
