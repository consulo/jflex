--- conflicted
+++ resolved
@@ -7,11 +7,7 @@
   <parent>
     <groupId>org.jetbrains.intellij.deps.jflex</groupId>
     <artifactId>jflex-parent</artifactId>
-<<<<<<< HEAD
-    <version>1.10.0-SNAPSHOT</version>
-=======
-    <version>1.9.2</version>
->>>>>>> 2f9e778e
+    <version>1.10.1</version>
     <relativePath>../pom.xml</relativePath>
   </parent>
   <version>1.3</version>
